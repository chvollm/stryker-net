--- conflicted
+++ resolved
@@ -1,10 +1,6 @@
 {
     "private": true,
-<<<<<<< HEAD
-    "version": "0.22.7",
-=======
     "version": "0.22.9",
->>>>>>> 95319b79
     "scripts": {
         "prepare-release": "node prepare-release.js"
     }
