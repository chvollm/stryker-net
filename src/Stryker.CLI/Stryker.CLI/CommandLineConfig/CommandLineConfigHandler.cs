--- conflicted
+++ resolved
@@ -149,11 +149,7 @@
             AddCliInput(inputs.AzureFileStorageSasInput, "azure-fileshare-sas", null, category: InputCategory.Reporting);
 
             AddCliInput(inputs.DevModeInput, "dev-mode", null, optionType: CommandOptionType.NoValue, category: InputCategory.Misc);
-<<<<<<< HEAD
             AddCliInput(inputs.MutantToDiagnose, "mutant-to-diagnose", null, CommandOptionType.SingleValue, InputCategory.Misc);
-=======
-
->>>>>>> 18967c29
         }
 
         private void RegisterCliInput(CommandLineApplication app, CliInput option)
