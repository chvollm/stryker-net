--- conflicted
+++ resolved
@@ -5,10 +5,7 @@
 using Microsoft.Extensions.Logging;
 using NuGet.Versioning;
 using Stryker.CLI.Clients;
-<<<<<<< HEAD
 using Stryker.CLI.Logging;
-=======
->>>>>>> f59b8072
 using Stryker.Core;
 using Stryker.Core.Options;
 
@@ -28,17 +25,10 @@
             ILoggingInitializer loggingInitializer = null,
             IStrykerNugetFeedClient nugetClient = null)
         {
-<<<<<<< HEAD
             _stryker = stryker ?? new StrykerRunner();
             _configReader = configReader ?? new ConfigReader();
             _loggingInitializer = loggingInitializer ?? new LoggingInitializer();
             _nugetClient = nugetClient ?? new StrykerNugetFeedClient();
-=======
-            _stryker = stryker;
-            // Create a log buffer to buffer log messages until the logging is configured.
-            _logBuffer = new LogBuffer();
-            ExitCode = ExitCodes.Success;
->>>>>>> f59b8072
         }
 
         /// <summary>
@@ -78,14 +68,7 @@
 
         private void RunStryker(IStrykerInputs inputs)
         {
-<<<<<<< HEAD
             var result = _stryker.RunMutationTest(inputs, ApplicationLogging.LoggerFactory);
-=======
-            PrintStrykerASCIIName();
-            PrintStrykerVersionInformationAsync();
-
-            var result = _stryker.RunMutationTest(options, _logBuffer.GetMessages());
->>>>>>> f59b8072
 
             HandleStrykerRunResult(inputs, result);
         }
@@ -134,29 +117,20 @@
             Console.WriteLine($"Version: {Output.Green(currentVersion.ToString())}");
             Console.WriteLine();
 
-<<<<<<< HEAD
-            var latestVersion = await _nugetClient.GetMaxVersion();
 
+            var latestVersion = await _nugetClient.GetLatestVersionAsync();
             if (latestVersion > currentVersion)
             {
                 Console.WriteLine(Output.Yellow($@"A new version of Stryker.NET ({latestVersion}) is available. Please consider upgrading using `dotnet tool update -g dotnet-stryker`"));
-=======
-            var client = new StrykerNugetFeedClient();
-
-            var latestVersion = await client.GetLatestVersionAsync();
-            if (latestVersion > currentVersion)
-            {
-                Console.WriteLine(Output.Yellow($@"A new version of Stryker.NET ({latestVersion}) is available. Please consider upgrading!"));
                 Console.WriteLine();
             }
 
-            var previewVersion = await client.GetPreviewVersionAsync();
+            var previewVersion = await _nugetClient.GetPreviewVersionAsync();
             if(previewVersion > currentVersion)
             {
                 Console.WriteLine(Output.Cyan($@"A preview version of Stryker.NET ({previewVersion}) is available.
 If you would like to try out this preview version you can install it with `dotnet tool update -g dotnet-stryker --version {previewVersion}`
 Since this is a preview feature things might not work as expected! Please report any findings on GitHub!"));
->>>>>>> f59b8072
                 Console.WriteLine();
             }
         }
