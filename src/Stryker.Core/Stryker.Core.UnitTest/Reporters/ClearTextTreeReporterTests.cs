--- conflicted
+++ resolved
@@ -66,11 +66,7 @@
                 }
             });
 
-<<<<<<< HEAD
-            target.OnAllMutantsTested(folder.ToReadOnly(), It.IsAny<TestProjectsInfo>());
-=======
-            target.OnAllMutantsTested(folder);
->>>>>>> 13ea3c28
+            target.OnAllMutantsTested(folder, It.IsAny<TestProjectsInfo>());
 
             textWriter.RemoveAnsi().ShouldBeWithNewlineReplace($@"
 
@@ -110,11 +106,7 @@
                 Mutants = new Collection<Mutant>() { }
             });
 
-<<<<<<< HEAD
-            target.OnAllMutantsTested(folder.ToReadOnly(), It.IsAny<TestProjectsInfo>());
-=======
-            target.OnAllMutantsTested(folder);
->>>>>>> 13ea3c28
+            target.OnAllMutantsTested(folder, It.IsAny<TestProjectsInfo>());
 
             textWriter.RemoveAnsi().ShouldBeWithNewlineReplace($@"
 
@@ -157,11 +149,7 @@
                 }
             });
 
-<<<<<<< HEAD
-            target.OnAllMutantsTested(folder.ToReadOnly(), It.IsAny<TestProjectsInfo>());
-=======
-            target.OnAllMutantsTested(folder);
->>>>>>> 13ea3c28
+            target.OnAllMutantsTested(folder, It.IsAny<TestProjectsInfo>());
 
             textWriter.RemoveAnsi().ShouldBeWithNewlineReplace($@"
 
@@ -205,11 +193,7 @@
                 ResultStatus = MutantStatus.Survived, Mutation = mutation } }
             });
 
-<<<<<<< HEAD
-            target.OnAllMutantsTested(folder.ToReadOnly(), It.IsAny<TestProjectsInfo>());
-=======
-            target.OnAllMutantsTested(folder);
->>>>>>> 13ea3c28
+            target.OnAllMutantsTested(folder, It.IsAny<TestProjectsInfo>());
 
             textWriter.RemoveAnsi().ShouldBeWithNewlineReplace($@"
 
@@ -262,11 +246,7 @@
                 }
             });
 
-<<<<<<< HEAD
-            target.OnAllMutantsTested(folder.ToReadOnly(), It.IsAny<TestProjectsInfo>());
-=======
-            target.OnAllMutantsTested(folder);
->>>>>>> 13ea3c28
+            target.OnAllMutantsTested(folder, It.IsAny<TestProjectsInfo>());
 
             textWriter.RedSpanCount().ShouldBe(4);
         }
@@ -308,11 +288,7 @@
                 }
             });
 
-<<<<<<< HEAD
-            target.OnAllMutantsTested(folder.ToReadOnly(), It.IsAny<TestProjectsInfo>());
-=======
-            target.OnAllMutantsTested(folder);
->>>>>>> 13ea3c28
+            target.OnAllMutantsTested(folder, It.IsAny<TestProjectsInfo>());
 
             textWriter.YellowSpanCount().ShouldBe(2);
         }
@@ -349,11 +325,7 @@
                 }
             });
 
-<<<<<<< HEAD
-            target.OnAllMutantsTested(folder.ToReadOnly(), It.IsAny<TestProjectsInfo>());
-=======
-            target.OnAllMutantsTested(folder);
->>>>>>> 13ea3c28
+            target.OnAllMutantsTested(folder, It.IsAny<TestProjectsInfo>());
 
             textWriter.GreenSpanCount().ShouldBe(3);
         }
