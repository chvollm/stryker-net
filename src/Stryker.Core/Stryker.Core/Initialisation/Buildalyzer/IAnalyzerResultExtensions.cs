--- conflicted
+++ resolved
@@ -42,54 +42,14 @@
             return compilationOptions;
         }
 
-<<<<<<< HEAD
-        public static string AssemblyAttributeFileName(this IAnalyzerResult analyzerResult)
-        {
-            return analyzerResult.GetPropertyOrDefault("GeneratedAssemblyInfoFile",
-=======
-        public static IList<string> GetDefineConstants(this IAnalyzerResult analyzerResult) =>
-            analyzerResult?.GetPropertyOrDefault("DefineConstants", "").Split(";").Where(x => !string.IsNullOrWhiteSpace(x)).ToList() ?? new List<string>();
-
         public static string AssemblyAttributeFileName(this IAnalyzerResult analyzerResult) =>
             analyzerResult.GetPropertyOrDefault("GeneratedAssemblyInfoFile",
->>>>>>> c66af054
                 (Path.GetFileNameWithoutExtension(analyzerResult.ProjectFilePath) + ".AssemblyInfo.cs")
                 .ToLowerInvariant());
-
-<<<<<<< HEAD
-        public static string GetSymbolFileName(this IAnalyzerResult analyzerResult)
-        {
-            return Path.ChangeExtension(analyzerResult.GetAssemblyName(), ".pdb");
-        }
-=======
-        public static (bool frameworkSupportsAppDomain, bool frameworkSupportsPipes) CompatibilityModes(this IAnalyzerResult analyzerResult)
-        {
-            var (framework, version) = analyzerResult.GetTargetFrameworkAndVersion();
-
-            var frameworkSupportsAppDomain = true;
-            var frameworkSupportsPipes = true;
-
-            switch (framework)
-            {
-                case Framework.DotNet when version.Major < 2:
-                    frameworkSupportsAppDomain = false;
-                    break;
-                case Framework.DotNetStandard when version.Major < 2:
-                    frameworkSupportsAppDomain = false;
-                    frameworkSupportsPipes = false;
-                    break;
-                case Framework.Unknown:
-                case Framework.DotNetClassic:
-                    frameworkSupportsPipes = version < new Version(3, 5);
-                    break;
-            }
-
-            return (frameworkSupportsAppDomain, frameworkSupportsPipes);
         }
 
         public static string GetSymbolFileName(this IAnalyzerResult analyzerResult) =>
             Path.ChangeExtension(analyzerResult.GetAssemblyName(), ".pdb");
->>>>>>> c66af054
 
         public static IEnumerable<ISourceGenerator> GetSourceGenerators(this IAnalyzerResult analyzerResult, ILogger logger = null)
         {
