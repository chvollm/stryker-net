--- conflicted
+++ resolved
@@ -1,16 +1,15 @@
+using System;
 using System.Collections.Generic;
 using System.Linq;
-<<<<<<< HEAD
 using Microsoft.CodeAnalysis;
-using Stryker.Core.Mutants.CsharpNodeOrchestrators;
-using Stryker.Core.Mutators;
-=======
 using Microsoft.CodeAnalysis.CSharp;
 using Microsoft.CodeAnalysis.CSharp.Syntax;
 using Microsoft.Extensions.Logging;
+using Stryker.Core.Mutators;
 using Stryker.Core.Helpers;
 using Stryker.Core.Logging;
->>>>>>> f59b8072
+using Stryker.Core.Mutants.CsharpNodeOrchestrators;
+
 
 namespace Stryker.Core.Mutants
 {
@@ -20,22 +19,14 @@
     /// </summary>
     internal class MutationContext
     {
-<<<<<<< HEAD
+        private static readonly ILogger Logger;
         private readonly CsharpMutantOrchestrator _mainOrchestrator;
         public MutationStore Store = new();
-=======
-        private static readonly ILogger Logger;
-        private readonly CsharpMutantOrchestrator _mainOrchestrator;
-        private readonly MutationContext _ancestor;
-        private readonly List<Mutant> _expressionLevelMutations = new List<Mutant>();
-        private readonly List<Mutant> _blockLevelControlledMutations = new List<Mutant>();
-        private readonly List<Mutant> _statementLevelControlledMutations = new List<Mutant>();
 
         static MutationContext()
         {
             Logger = ApplicationLogging.LoggerFactory.CreateLogger<MutationContext>();
         }
->>>>>>> f59b8072
 
         public MutationContext(CsharpMutantOrchestrator mutantOrchestrator) => _mainOrchestrator = mutantOrchestrator;
 
@@ -48,7 +39,8 @@
             FilterComment = parent.FilterComment;
         }
 
-        public IEnumerable<Mutant> GenerateMutantsForNode(SyntaxNode node) => _mainOrchestrator.GenerateMutationsForNode(node, this);
+        public IEnumerable<Mutant> GenerateMutantsForNode(SyntaxNode node) =>
+            _mainOrchestrator.GenerateMutationsForNode(node, this);
 
         public INodeMutator FindHandler(SyntaxNode node) => _mainOrchestrator.GetHandler(node);
 
@@ -62,12 +54,20 @@
         /// </summary>
         public bool MustInjectCoverageLogic => _mainOrchestrator.MustInjectCoverageLogic;
 
-<<<<<<< HEAD
         public Mutator[] FilteredMutators { get; private set; }
 
         public string FilterComment { get; set; }
 
-        public MutationContext EnterStatic() => new(this) { InStaticValue = true };
+        /// <summary>
+        /// true if there are pending statement or block level mutations
+        /// </summary>
+        public bool HasStatementLevelMutant => Store.HasStatementLevel;
+
+        /// <summary>
+        /// Call this to signal mutation occurs in static method or fields
+        /// </summary>
+        /// <returns>A new context</returns>
+        public MutationContext EnterStatic() => new MutationContext(this) { InStaticValue = true };
 
         public MutationContext Enter(MutationControl control)
         {
@@ -84,8 +84,33 @@
             return this;
         }
 
-        public MutationContext FilterMutators(bool mode, Mutator[] filteredMutators, bool newContext,
-            string comment)
+        /// <summary>
+        /// Register new statement level mutations
+        /// </summary>
+        /// <param name="mutants"></param>
+        public void AddStatementLevel(IEnumerable<Mutant> mutants) =>
+            Store.StoreMutations(mutants, MutationControl.Statement);
+
+        /// <summary>
+        /// Injects pending block level mutations for expression body method or functions
+        /// </summary>
+        /// <param name="mutatedNode">Target node that will contain the mutations</param>
+        /// <param name="originalNode">Source node, used to generate mutations</param>
+        /// <param name="needReturn">Set to true if the method has a return value. Expressions are transformed to return statement.</param>
+        /// <returns>A mutated node containing the mutations.</returns>
+        public StatementSyntax InjectBlockLevelExpressionMutation(StatementSyntax mutatedNode,
+            ExpressionSyntax originalNode,
+            bool needReturn)
+        {
+            var wrapper = needReturn
+                ? (Func<ExpressionSyntax, StatementSyntax>)SyntaxFactory.ReturnStatement
+                : SyntaxFactory.ExpressionStatement;
+            return Store.PlaceBlockMutations(mutatedNode, m =>
+                wrapper(originalNode.InjectMutation(m)));
+
+        }
+
+        public MutationContext FilterMutators(bool mode, Mutator[] filteredMutators, bool newContext, string comment)
         {
             var result = newContext ? new MutationContext(this) : this;
             if (mode)
@@ -95,157 +120,17 @@
             else if (result.FilteredMutators is not null)
             {
                 result.FilteredMutators = result.FilteredMutators.Where(t => !filteredMutators.Contains(t)).ToArray();
-=======
-        /// <summary>
-        /// True if there are pending block level mutations
-        /// </summary>
-        public bool HasBlockLevelMutant => _blockLevelControlledMutations.Count > 0;
-
-        /// <summary>
-        /// true if there are pending statement or block level mutations
-        /// </summary>
-        public bool HasStatementLevelMutant => _statementLevelControlledMutations.Count > 0 || HasBlockLevelMutant;
-
-        /// <summary>
-        /// Call this to signal mutation occurs in static method or fields
-        /// </summary>
-        /// <returns>A new context</returns>
-        public MutationContext EnterStatic() => new MutationContext(this) {InStaticValue = true};
-
-        /// <summary>
-        /// Clone the context. Prevent mutations to drift 
-        /// </summary>
-        /// <returns>A copy of the context</returns>
-        public MutationContext Clone() => new MutationContext(this);
-
-        /// <summary>
-        /// Promote all pending statement level mutations to block level.
-        /// </summary>
-        public void PromoteToBlockLevel()
-        {
-            _blockLevelControlledMutations.AddRange(_statementLevelControlledMutations);
-            _statementLevelControlledMutations.Clear();
-        }
-
-        /// <summary>
-        /// Register new expression level mutations
-        /// </summary>
-        /// <param name="mutants"></param>
-        public void AddExpressionLevel(IEnumerable<Mutant> mutants) => _expressionLevelMutations.AddRange(mutants);
-
-        /// <summary>
-        /// Register new statement level mutations
-        /// </summary>
-        /// <param name="mutants"></param>
-        public void AddStatementLevel(IEnumerable<Mutant> mutants) =>
-            _statementLevelControlledMutations.AddRange(mutants);
-
-        /// <summary>
-        /// Register new block level mutations
-        /// </summary>
-        /// <param name="mutants"></param>
-        public void AddBlockLevel(IEnumerable<Mutant> mutants) =>
-            _blockLevelControlledMutations.AddRange(mutants);
-
-        /// <summary>
-        /// Injects pending expression level mutations.
-        /// </summary>
-        /// <param name="mutatedNode">Target node that will contain the mutations</param>
-        /// <param name="sourceNode">Source node, used to generate mutations</param>
-        /// <returns>A mutated node containing the mutations.</returns>
-        public ExpressionSyntax InjectExpressionLevel(ExpressionSyntax mutatedNode, ExpressionSyntax sourceNode)
-        {
-            var result = MutantPlacer.PlaceExpressionControlledMutations(
-                mutatedNode,
-                _expressionLevelMutations.Select(m => (m.Id, sourceNode.InjectMutation(m.Mutation))));
-            _expressionLevelMutations.Clear();
-            return result;
-        }
-
-        /// <summary>
-        /// Injects pending statement level mutations.
-        /// </summary>
-        /// <param name="mutatedNode">Target node that will contain the mutations</param>
-        /// <param name="sourceNode">Source node, used to generate mutations</param>
-        /// <returns>A mutated node containing the mutations.</returns>
-        public StatementSyntax InjectStatementLevel(StatementSyntax mutatedNode, StatementSyntax sourceNode)
-        {
-            var mutated = MutantPlacer.PlaceStatementControlledMutations(mutatedNode,
-                _statementLevelControlledMutations.Select( m => (m.Id, sourceNode.InjectMutation(m.Mutation))));
-            _statementLevelControlledMutations.Clear();
-            return mutated;
-        }
-
-        /// <summary>
-        /// Injects pending block level mutations.
-        /// </summary>
-        /// <param name="mutatedNode">Target node that will contain the mutations</param>
-        /// <param name="originalNode">Source node, used to generate mutations</param>
-        /// <returns>A mutated node containing the mutations.</returns>
-        public StatementSyntax InjectBlockLevel(StatementSyntax mutatedNode, StatementSyntax originalNode)
-        {
-            var result= MutantPlacer.PlaceStatementControlledMutations(mutatedNode,
-                _statementLevelControlledMutations.Union(_blockLevelControlledMutations).Select(m =>
-                    (m.Id, originalNode.InjectMutation(m.Mutation))));
-            _statementLevelControlledMutations.Clear();
-            _blockLevelControlledMutations.Clear();
-            return result;
-        }
-
-        /// <summary>
-        /// Injects pending block level mutations for expression body method or functions
-        /// </summary>
-        /// <param name="mutatedNode">Target node that will contain the mutations</param>
-        /// <param name="originalNode">Source node, used to generate mutations</param>
-        /// <param name="needReturn">Set to true if the method has a return value. Expressions are transformed to return statement.</param>
-        /// <returns>A mutated node containing the mutations.</returns>
-        public StatementSyntax InjectBlockLevelExpressionMutation(StatementSyntax mutatedNode, ExpressionSyntax originalNode,
-            bool needReturn)
-        {
-            var wrapper = needReturn
-                ? (Func<ExpressionSyntax, StatementSyntax>)SyntaxFactory.ReturnStatement
-                : SyntaxFactory.ExpressionStatement;
-            var result= MutantPlacer.PlaceStatementControlledMutations(mutatedNode,
-                _statementLevelControlledMutations.Union(_blockLevelControlledMutations).Select(m =>
-                    (m.Id, wrapper(originalNode.InjectMutation(m.Mutation)))));
-            _statementLevelControlledMutations.Clear();
-            _blockLevelControlledMutations.Clear();
-            return result;
-        }
-
-
-        /// <summary>
-        /// Discards all pending mutations. Discarded mutations are marked as such.
-        /// </summary>
-        public void Discard()
-        {
-            if (!HasStatementLevelMutant) return;
-            // some mutants 
-            Logger.LogDebug($"{_blockLevelControlledMutations.Count+_statementLevelControlledMutations.Count} mutations were not injected.");
-            foreach (var mutant in _blockLevelControlledMutations.Union(_statementLevelControlledMutations))
-            {
-                mutant.ResultStatus = MutantStatus.CompileError;
-                mutant.ResultStatusReason = "Stryker was not able to inject mutation in code.";
->>>>>>> f59b8072
             }
-            _blockLevelControlledMutations.Clear();
-            _statementLevelControlledMutations.Clear();
 
             if (mode)
             {
                 result.FilterComment = comment;
             }
+
             return result;
         }
 
-<<<<<<< HEAD
         public void Leave(MutationControl control)
-=======
-        /// <summary>
-        /// Dispose the context. Promote pending mutations to the higher context when relevant, otherwise Discard them.
-        /// </summary>
-        public void Dispose()
->>>>>>> f59b8072
         {
             switch (control)
             {
@@ -256,12 +141,6 @@
                     Store.LeaveBlock();
                     break;
             }
-<<<<<<< HEAD
-=======
-            // copy the pending mutation to the enclosing context
-            _ancestor._statementLevelControlledMutations.AddRange(_statementLevelControlledMutations);
-            _ancestor._blockLevelControlledMutations.AddRange(_blockLevelControlledMutations);
->>>>>>> f59b8072
         }
     }
 }