--- conflicted
+++ resolved
@@ -44,12 +44,9 @@
         ThresholdLowInput ThresholdLowInput { get; init; }
         VerbosityInput VerbosityInput { get; init; }
         WithBaselineInput WithBaselineInput { get; init; }
-<<<<<<< HEAD
+        OpenReportInput OpenReportInput { get; init; }
         MutantToDiagnoseInput MutantToDiagnose { get; set; }
-=======
-        OpenReportInput OpenReportInput { get; init; }
         OpenReportEnabledInput OpenReportEnabledInput { get; init; }
->>>>>>> 18967c29
 
         StrykerOptions ValidateAll();
     }
