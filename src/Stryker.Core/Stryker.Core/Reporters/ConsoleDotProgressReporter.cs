--- conflicted
+++ resolved
@@ -1,17 +1,8 @@
-<<<<<<< HEAD
-using System;
 using System.Collections.Generic;
-using System.IO;
-using Crayon;
+using Spectre.Console;
 using Stryker.Core.Mutants;
 using Stryker.Core.ProjectComponents;
 using Stryker.Core.ProjectComponents.TestProjects;
-=======
-using Spectre.Console;
-using Stryker.Core.Mutants;
-using Stryker.Core.ProjectComponents;
-using System.Collections.Generic;
->>>>>>> ad5f8f9c
 
 namespace Stryker.Core.Reporters
 {
@@ -22,14 +13,7 @@
     {
         private readonly IAnsiConsole _console;
 
-<<<<<<< HEAD
-        public ConsoleDotProgressReporter(TextWriter consoleWriter = null) => _consoleWriter = consoleWriter ?? Console.Out;
-=======
-        public ConsoleDotProgressReporter(IAnsiConsole console = null)
-        {
-            _console = console ?? AnsiConsole.Console;
-        }
->>>>>>> ad5f8f9c
+        public ConsoleDotProgressReporter(IAnsiConsole console = null) => _console = console ?? AnsiConsole.Console;
 
         public void OnMutantsCreated(IReadOnlyProjectComponent reportComponent) { }
 
@@ -51,13 +35,6 @@
             };
         }
 
-<<<<<<< HEAD
-        public void OnAllMutantsTested(IReadOnlyProjectComponent reportComponent, TestProjectsInfo testProjectsInfo) { }
-=======
-        public void OnAllMutantsTested(IReadOnlyProjectComponent reportComponent)
-        {
-            _console.WriteLine();
-        }
->>>>>>> ad5f8f9c
+        public void OnAllMutantsTested(IReadOnlyProjectComponent reportComponent, TestProjectsInfo testProjectsInfo) => _console.WriteLine();
     }
 }