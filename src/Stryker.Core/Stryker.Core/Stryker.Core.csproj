--- conflicted
+++ resolved
@@ -37,11 +37,7 @@
   <ItemGroup>
     <PackageReference Include="Crayon" Version="2.0.60" />
     <PackageReference Include="LibGit2Sharp" Version="0.27.0-preview-0096" />
-<<<<<<< HEAD
-    <PackageReference Include="Microsoft.CodeAnalysis.CSharp" Version="3.8.0" />
-=======
     <PackageReference Include="Microsoft.CodeAnalysis.CSharp" Version="3.9.0" />
->>>>>>> e0aa9d9f
     <PackageReference Include="DotNet.Glob" Version="3.1.2" />
     <PackageReference Include="Buildalyzer" Version="3.2.0" />
     <PackageReference Include="Microsoft.Extensions.Configuration" Version="$(MicrosoftExtensionsConfiguration)" /> 		<!-- From Directory.Build.props -->
