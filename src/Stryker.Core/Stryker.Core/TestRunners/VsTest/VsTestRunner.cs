using System;
using System.Collections.Generic;
using System.Diagnostics;
using System.IO;
using System.IO.Abstractions;
using System.Linq;
using System.Threading;
using Microsoft.Extensions.Logging;
using Microsoft.TestPlatform.VsTestConsole.TranslationLayer;
using Microsoft.TestPlatform.VsTestConsole.TranslationLayer.Interfaces;
using Microsoft.VisualStudio.TestPlatform.ObjectModel;
using Microsoft.VisualStudio.TestPlatform.ObjectModel.Client;
using NuGet.Frameworks;
using Serilog.Events;
using Stryker.Core.Exceptions;
using Stryker.Core.Initialisation;
using Stryker.Core.Initialisation.Buildalyzer;
using Stryker.Core.InjectedHelpers;
using Stryker.Core.Logging;
using Stryker.Core.Mutants;
using Stryker.Core.Options;
using Stryker.Core.ProjectComponents.SourceProjects;
using Stryker.Core.ToolHelpers;
using Stryker.DataCollector;

namespace Stryker.Core.TestRunners.VsTest
{
    public sealed class VsTestRunner : ITestRunner
    {
        private static int count;

        private IVsTestConsoleWrapper _vsTestConsole;
        private readonly IFileSystem _fileSystem;
        private readonly StrykerOptions _options;
        private readonly SourceProjectInfo _projectInfo;
        private readonly Func<int, IStrykerTestHostLauncher> _hostBuilder;
        private readonly IVsTestHelper _vsTestHelper;
        private readonly bool _ownHelper;
        private readonly List<string> _messages = new List<string>();
        private IDictionary<Guid, VsTestDescription> _vsTests;
        private ICollection<string> _sources;
        private bool _disposedValue; // To detect redundant calls
        private readonly int _id;
        private TestFramework _testFramework;
        private bool _vsTestFailed;

        private readonly ILogger _logger;
        private bool _aborted;
        private readonly TestSet _tests;
        private string RunnerId => $"Runner {_id}";

        public VsTestRunner(StrykerOptions options,
            SourceProjectInfo projectInfo,
            IDictionary<Guid, VsTestDescription> tests,
            TestSet testSet,
            IFileSystem fileSystem = null,
            IVsTestHelper helper = null,
            ILogger logger = null,
            IVsTestConsoleWrapper wrapper = null,
            Func<int, IStrykerTestHostLauncher> hostBuilder = null)
        {
            _logger = logger ?? ApplicationLogging.LoggerFactory.CreateLogger<VsTestRunner>();
            _fileSystem = fileSystem ?? new FileSystem();
            _options = options;
            _projectInfo = projectInfo;
            _hostBuilder = hostBuilder ?? (id => new StrykerVsTestHostLauncher(id));
            SetListOfTests(tests);
            _tests = testSet ?? new TestSet();
            _ownHelper = helper == null;
            _vsTestHelper = helper ?? new VsTestHelper();
            _vsTestConsole = wrapper ?? PrepareVsTestConsole();
            _id = count++;
            InitializeVsTestConsole();
        }

<<<<<<< HEAD
        private bool CantUseStrykerDataCollector() => _projectInfo.TestProjectAnalyzerResults.Select(x => x.GetTargetFrameworkAndVersion()).Any(t =>
                                                                    t.Framework == Framework.DotNet && t.Version.Major < 2);
=======
        private bool CantUseStrykerDataCollector()
        {
            return _projectInfo.TestProjectAnalyzerResults.Select(x => x.GetNuGetFramework()).Any(t =>
                t.Framework == FrameworkConstants.FrameworkIdentifiers.NetCoreApp && t.Version.Major < 2);
        }
>>>>>>> 556e1aed

        public TestRunResult InitialTest()
        {
            var testResults = RunTestSession(null, true, GenerateRunSettings(null, false, false, new Dictionary<int, ITestGuids>()));
            // initial test run, register test results
            foreach (var result in testResults.TestResults)
            {
                if (!_vsTests.ContainsKey(result.TestCase.Id))
                {
                    _vsTests[result.TestCase.Id] = new VsTestDescription(result.TestCase);
                    _logger.LogWarning($"Initial test run encounter a unexpected test case ({result.TestCase.DisplayName}), mutation tests may be inaccurate. Disable coverage analysis if your have doubts.");
                }
                _vsTests[result.TestCase.Id].RegisterInitialTestResult(result);
            }
            // get the test results, but prevent compression of 'all tests'
            return BuildTestRunResult(testResults, int.MaxValue, false);
        }

        public TestRunResult RunAll(ITimeoutValueCalculator timeoutMs, Mutant activeMutant, TestUpdateHandler update) => TestMultipleMutants(timeoutMs, activeMutant == null ? null : new List<Mutant> { activeMutant }, update);

        public TestRunResult TestMultipleMutants(ITimeoutValueCalculator timeoutCalc, IReadOnlyList<Mutant> mutants, TestUpdateHandler update)
        {
            var mutantTestsMap = new Dictionary<int, ITestGuids>();
            var needAll = true;
            ICollection<Guid> testCases;
            var timeOutMs = timeoutCalc?.DefaultTimeout;

            if (mutants != null)
            {
                // if we optimize the number of tests to run
                if (_options.OptimizationMode.HasFlag(OptimizationModes.CoverageBasedTest))
                {
                    needAll = false;
                    foreach (var mutant in mutants)
                    {
                        ITestListDescription tests;
                        if ((mutant.IsStaticValue && !_options.OptimizationMode.HasFlag(OptimizationModes.CaptureCoveragePerTest)) || mutant.MustRunAgainstAllTests)
                        {
                            tests = TestsGuidList.EveryTest();
                            needAll = true;
                        }
                        else
                        {
                            tests = mutant.CoveringTests;
                        }
                        mutantTestsMap.Add(mutant.Id, tests);
                    }

                    testCases = needAll ? null : mutants.SelectMany(m => m.CoveringTests.GetGuids()).ToList();

                    _logger.LogTrace($"{RunnerId}: Testing [{string.Join(',', mutants.Select(m => m.DisplayName))}] " +
                                     $"against {(testCases == null ? "all tests." : string.Join(", ", testCases))}.");
                    if (testCases?.Count == 0)
                    {
                        return new TestRunResult(TestsGuidList.NoTest(), TestsGuidList.NoTest(), TestsGuidList.NoTest(), "Mutants are not covered by any test!", TimeSpan.Zero);
                    }

                    if (timeoutCalc != null && testCases != null)
                    {
                        // compute time out
                        var duration = (int)testCases.Select(id => _vsTests[id].InitialRunTime.TotalMilliseconds).Sum();
                        timeOutMs = timeoutCalc.CalculateTimeoutValue(duration);
                    }
                }
                else
                {
                    if (mutants.Count > 1)
                    {
                        throw new GeneralStrykerException("Internal error: trying to test multiple mutants simultaneously without 'perTest' coverage analysis.");
                    }
                    mutantTestsMap.Add(mutants[0].Id, TestsGuidList.EveryTest());
                    testCases = null;
                }
            }
            else
            {
                testCases = null;
            }

            var numberTestCases = testCases == null ? 0 : testCases.Count;
            var expectedTests = needAll ? DiscoverTests().Count : numberTestCases;

            void HandleUpdate(IRunResults handler)
            {
                var handlerTestResults = handler.TestResults;
                if (mutants == null)
                {
                    return;
                }
                var tests = handlerTestResults.Count == DiscoverTests().Count
                    ? (ITestGuids)TestsGuidList.EveryTest()
                    : new WrappedGuidsEnumeration(handlerTestResults.Select(t => t.TestCase.Id));
                var failedTest = new WrappedGuidsEnumeration(handlerTestResults.Where(tr => tr.Outcome == TestOutcome.Failed)
                    .Select(t => t.TestCase.Id));
                var timedOutTest = new WrappedGuidsEnumeration(handler.TestsInTimeout?.Select(t => t.Id));
                var remainingMutants = update?.Invoke(mutants, failedTest, tests, timedOutTest);
                if (handlerTestResults.Count >= expectedTests || remainingMutants != false || _aborted)
                {
                    return;
                }
                // all mutants status have been resolved, we can stop
                _logger.LogDebug($"{RunnerId}: Each mutant's fate has been established, we can stop.");
                _vsTestConsole.CancelTestRun();
                _aborted = true;
            }

            _logger.LogDebug("Using {0} ms as testrun timeout", timeOutMs.ToString() ?? "no");

            var testResults = RunTestSession(mutantTestsMap, needAll, GenerateRunSettings(timeOutMs, mutants != null, false, mutantTestsMap), HandleUpdate);

            return BuildTestRunResult(testResults, expectedTests);
        }

        private TestRunResult BuildTestRunResult(IRunResults testResults, int expectedTests, bool compressAll = true)
        {
            var resultAsArray = testResults.TestResults.ToArray();
            var testCases = resultAsArray.Select(t => t.TestCase.Id).Distinct();
            var ranTestsCount = testCases.Count();
            var timeout = !_aborted && ranTestsCount < expectedTests;
            var ranTests = (compressAll && ranTestsCount >= DiscoverTests().Count) ? (ITestGuids)TestsGuidList.EveryTest() : new WrappedGuidsEnumeration(testCases);
            var failedTests = resultAsArray.Where(tr => tr.Outcome == TestOutcome.Failed).Select(t => t.TestCase.Id);

            if (ranTests.IsEmpty && (testResults.TestsInTimeout == null || testResults.TestsInTimeout.Count == 0))
            {
                _logger.LogTrace($"{RunnerId}: Initial Test session reports 0 result and 0 stuck tests.");
            }

            var duration = testResults.TestResults.Aggregate(new TimeSpan(), (span, result) => span.Add(result.Duration));

            var message = string.Join(Environment.NewLine,
                resultAsArray.Where(tr => !string.IsNullOrWhiteSpace(tr.ErrorMessage))
                    .Select(tr => $"{tr.DisplayName}{Environment.NewLine}{Environment.NewLine}{tr.ErrorMessage}"));
            var failedTestsDescription = new WrappedGuidsEnumeration(failedTests);
            var timedOutTests = new WrappedGuidsEnumeration(testResults.TestsInTimeout?.Select(t => t.Id));
            return timeout
                ? TestRunResult.TimedOut(ranTests, failedTestsDescription, timedOutTests, message, duration)
                : new TestRunResult(ranTests, failedTestsDescription, timedOutTests, message, duration);
        }

        private void SetListOfTests(IDictionary<Guid, VsTestDescription> tests)
        {
            _vsTests = tests;
            DetectTestFramework(_vsTests?.Values);
        }

        public TestSet DiscoverTests() => DiscoverTests(null).Item2;

        public (IDictionary<Guid, VsTestDescription>, TestSet) DiscoverTests(string runSettings)
        {
            if (_vsTests != null)
            {
                return (_vsTests, _tests);
            }
            using (var waitHandle = new AutoResetEvent(false))
            {
                var handler = new DiscoveryEventHandler(waitHandle, _messages);
                var generateRunSettings = GenerateRunSettings(null, false, false, null);
                _vsTestConsole.DiscoverTests(_sources, runSettings ?? generateRunSettings, handler);

                waitHandle.WaitOne();
                if (handler.Aborted)
                {
                    _logger.LogError($"{RunnerId}: Test discovery has been aborted!");
                }

                _vsTests = new Dictionary<Guid, VsTestDescription>(handler.DiscoveredTestCases.Count);
                foreach (var testCase in handler.DiscoveredTestCases)
                {
                    if (!_vsTests.ContainsKey(testCase.Id))
                    {
                        _vsTests[testCase.Id] = new VsTestDescription(testCase);
                    }

                    _vsTests[testCase.Id].AddSubCase();
                }
                DetectTestFramework(_vsTests.Values);
            }

            _tests.RegisterTests(_vsTests.Values.Select(t => t.Description));
            return (_vsTests, _tests);
        }

        private void DetectTestFramework(ICollection<VsTestDescription> tests)
        {
            if (tests == null)
            {
                _testFramework = 0;
                return;
            }
            if (tests.Any(testCase => testCase.Framework == TestFramework.nUnit))
            {
                _testFramework |= TestFramework.nUnit;
            }
            if (tests.Any(testCase => testCase.Framework == TestFramework.xUnit))
            {
                _testFramework |= TestFramework.xUnit;
            }
        }

        public TestRunResult CaptureCoverage(IEnumerable<Mutant> mutants)
        {
            _logger.LogDebug($"{RunnerId}: Capturing coverage.");
            if (CantUseStrykerDataCollector())
            {
                _logger.LogDebug($"{RunnerId}: project does not support StrykerDataCollector. Coverage data is simulated. Upgrade test proj" +
                                 $" to@                                                                                                                  NetCore 2.0+");
                // can't capture coverage info
                foreach (var mutant in mutants)
                {
                    mutant.CoveringTests = TestsGuidList.EveryTest();
                }
            }
            else
            {
                var testResults = RunTestSession(null, true, GenerateRunSettings(null, false, true, null));
                ParseResultsForCoverage(testResults.TestResults, mutants);
            }
            return new TestRunResult(true);
        }

        private void ParseResultsForCoverage(IEnumerable<TestResult> testResults, IEnumerable<Mutant> mutants)
        {
            // since we analyze mutant coverage, mutants are assumed as not covered
            var seenTestCases = new HashSet<Guid>();
            var dynamicTestCases = new HashSet<Guid>();
            var maxMutantId = mutants.Any() ? mutants.Max(m => m.Id) + 1 : 0;
            var map = new List<ICollection<TestDescription>>(maxMutantId);
            var staticMutantLists = new HashSet<int>();
            // initialize the map
            for (var i = 0; i < maxMutantId; i++)
            {
                map.Add(new List<TestDescription>());
            }
            foreach (var testResult in testResults)
            {
                var (key, value) = testResult.GetProperties().FirstOrDefault(x => x.Key.Id == CoverageCollector.PropertyName);
                if (!_vsTests.ContainsKey(testResult.TestCase.Id))
                {
                    _logger.LogWarning($"Coverage analysis run encountered a unexpected test case ({testResult.TestCase.DisplayName}), mutation tests may be inaccurate. Disable coverage analysis if your have doubts.");
                    _vsTests.Add(testResult.TestCase.Id, new VsTestDescription(testResult.TestCase));
                }
                var testDescription = _vsTests[testResult.TestCase.Id];
                if (key == null)
                {
                    // the coverage collector did not report anything for this test ==> it has not been tracked by it, so we do not have coverage data
                    // ==> we need it to use this test against every mutation
                    if (!seenTestCases.Contains(testResult.TestCase.Id) ||
                        dynamicTestCases.Contains(testResult.TestCase.Id))
                    {
                        continue;
                    }

                    dynamicTestCases.Add(testDescription.Id);
                    // assume the test (may) cover every mutation
                    foreach (var entry in map)
                    {
                        entry.Add(testDescription.Description);
                    }
                    _logger.LogWarning($"{RunnerId}: Each mutant will be tested against {testResult.TestCase.DisplayName}), because we can't get coverage info for test case generated at run time");
                }
                else if (value != null)
                {
                    // we have coverage data
                    seenTestCases.Add(testDescription.Id);

                    var propertyPairValue = (value as string);
                    if (string.IsNullOrWhiteSpace(propertyPairValue))
                    {
                        _logger.LogDebug($"{RunnerId}: Test {testResult.TestCase.DisplayName} does not cover any mutation.");
                    }
                    else
                    {
                        var parts = propertyPairValue.Split(';');
                        var coveredMutants = string.IsNullOrEmpty(parts[0])
                            ? Enumerable.Empty<int>()
                            : parts[0].Split(',').Select(int.Parse);
                        // we identify mutants that are part of static code, unless we performed pertest capture
                        var staticMutants = (parts.Length == 1 || string.IsNullOrEmpty(parts[1]) || _options.OptimizationMode.HasFlag(OptimizationModes.CaptureCoveragePerTest))
                            ? Enumerable.Empty<int>()
                            : parts[1].Split(',').Select(int.Parse);

                        foreach (var id in coveredMutants)
                        {
                            map[id].Add(testDescription.Description);
                        }

                        foreach (var id in staticMutants)
                        {
                            staticMutantLists.Add(id);
                        }
                    }
                    var (testProperty, mutantOutsideTests) = testResult.GetProperties()
                        .FirstOrDefault(x => x.Key.Id == CoverageCollector.OutOfTestsPropertyName);
                    if (testProperty != null)
                    {
                        // we have some mutations that appeared outside any test, probably some run time test case generation, or some async logic.
                        propertyPairValue = (mutantOutsideTests as string);
                        var coveredMutants = string.IsNullOrEmpty(propertyPairValue)
                            ? Enumerable.Empty<int>()
                            : propertyPairValue.Split(',').Select(int.Parse);
                        _logger.LogWarning("Some mutations were executed outside any test (mutation ids: {0}).", propertyPairValue);
                        foreach (var id in coveredMutants)
                        {
                            staticMutantLists.Add(id);
                        }
                    }
                }
            }

            // push coverage data to the mutants
            foreach (var mutant in mutants)
            {
                mutant.CoveringTests = new TestsGuidList(map[mutant.Id]);
                if (staticMutantLists.Contains(mutant.Id))
                {
                    mutant.IsStaticValue = true;
                }
            }
        }

        public void CoverageForOneTest(Guid test, IEnumerable<Mutant> mutants)
        {
            _logger.LogDebug($"{RunnerId}: Capturing coverage for {_vsTests[test].Case.FullyQualifiedName}.");
            var map = new Dictionary<int, ITestGuids>(1) { [-1] = new WrappedGuidsEnumeration(new[] { test }) };
            var testResults = RunTestSession(map, true, GenerateRunSettings(null, false, true, null));
            ParseResultsForCoverage(testResults.TestResults.Where(x => x.TestCase.Id == test), mutants);
        }

        private IRunResults RunTestSession(Dictionary<int, ITestGuids> mutantTestsMap,
            bool runAllTests,
            string runSettings,
            Action<RunEventHandler> updateHandler = null,
            int retries = 0)
        {
            using var eventHandler = new RunEventHandler(_vsTests, _logger, RunnerId);
            void HandlerVsTestFailed(object sender, EventArgs e)
            {
                _vsTestFailed = true;
            }

            void HandlerUpdate(object sender, EventArgs e)
            {
                updateHandler?.Invoke(eventHandler);
            }

            var strykerVsTestHostLauncher = _hostBuilder(_id);

            eventHandler.VsTestFailed += HandlerVsTestFailed;
            eventHandler.ResultsUpdated += HandlerUpdate;

            _aborted = false;
            var options = new TestPlatformOptions { TestCaseFilter = _options.TestCaseFilter };
            if (runAllTests)
            {
                _vsTestConsole.RunTestsWithCustomTestHost(_sources, runSettings, options, eventHandler,
                    strykerVsTestHostLauncher);
            }
            else
            {
                _vsTestConsole.RunTestsWithCustomTestHost(mutantTestsMap.SelectMany(m => m.Value.GetGuids()).Select(t => _vsTests[t].Case), runSettings,
                    options, eventHandler, strykerVsTestHostLauncher);
            }

            // Test host exited signal comes after the run completed
            strykerVsTestHostLauncher.WaitProcessExit();

            // At this point, run must have complete. Check signal for true
            eventHandler.WaitEnd();

            eventHandler.ResultsUpdated -= HandlerUpdate;
            eventHandler.VsTestFailed -= HandlerVsTestFailed;

            if (!_vsTestFailed || retries > 10)
            {
                return eventHandler;
            }
            _vsTestConsole = PrepareVsTestConsole();
            _vsTestFailed = false;

            return RunTestSession(mutantTestsMap, true, runSettings, updateHandler, ++retries);
        }

        private ConsoleParameters DetermineConsoleParameters()
        {
            if (_options.LogOptions.LogToFile)
            {
                var vsTestLogPath = Path.Combine(_options.OutputPath, "logs", "VsTest-log.txt");
                _fileSystem.Directory.CreateDirectory(Path.GetDirectoryName(vsTestLogPath));

                _logger.LogTrace("{1}: Logging VsTest output to: {0}", vsTestLogPath, RunnerId);
                return new ConsoleParameters
                {
                    TraceLevel = DetermineTraceLevel(),
                    LogFilePath = vsTestLogPath
                };
            }

            return new ConsoleParameters();
        }

        private TraceLevel DetermineTraceLevel()
        {
            var traceLevel = _options.LogOptions.LogToFile ? _options.LogOptions.LogLevel switch
            {
                LogEventLevel.Debug => TraceLevel.Verbose,
                LogEventLevel.Verbose => TraceLevel.Verbose,
                LogEventLevel.Error => TraceLevel.Error,
                LogEventLevel.Fatal => TraceLevel.Error,
                LogEventLevel.Warning => TraceLevel.Warning,
                LogEventLevel.Information => TraceLevel.Info,
                _ => TraceLevel.Off
            } : TraceLevel.Off;

            _logger.LogTrace("{0}: VsTest logging set to {1}", RunnerId, traceLevel);
            return traceLevel;
        }

        private string GenerateRunSettings(int? timeout, bool forMutantTesting, bool forCoverage, Dictionary<int, ITestGuids> mutantTestsMap)
        {
            var projectAnalyzerResult = _projectInfo.TestProjectAnalyzerResults.FirstOrDefault();
            var needCoverage = forCoverage && NeedCoverage();
            var dataCollectorSettings = (forMutantTesting || forCoverage) ?
                CoverageCollector.GetVsTestSettings(needCoverage, mutantTestsMap?.Select(e => (e.Key, e.Value.GetGuids())), CodeInjection.HelperNamespace)
                : "";
            var settingsForCoverage = string.Empty;

            if (_testFramework.HasFlag(TestFramework.nUnit))
            {
                settingsForCoverage = "<CollectDataForEachTestSeparately>true</CollectDataForEachTestSeparately>";
            }

            if (_testFramework.HasFlag(TestFramework.xUnit))
            {
                settingsForCoverage += "<DisableParallelization>true</DisableParallelization>";
            }

            var timeoutSettings = timeout != null ? $"<TestSessionTimeout>{timeout}</TestSessionTimeout>" + Environment.NewLine : string.Empty;

            var testCaseFilter = string.IsNullOrWhiteSpace(_options.TestCaseFilter) ?
                string.Empty : $"<TestCaseFilter>{_options.TestCaseFilter}</TestCaseFilter>" + Environment.NewLine;

            // we need to block parallel run to capture coverage and when testing multiple mutants in a single run
            var optionsConcurrentTestRunners = (forCoverage || !_options.OptimizationMode.HasFlag(OptimizationModes.DisableMixMutants)) ? 1 : _options.Concurrency;
            var runSettings =
$@"<RunSettings>
 <RunConfiguration>
{(projectAnalyzerResult.TargetsFullFramework() ? "<DisableAppDomain>true</DisableAppDomain>" : "")}
  <MaxCpuCount>{optionsConcurrentTestRunners}</MaxCpuCount>
{timeoutSettings}
{settingsForCoverage}
<DesignMode>false</DesignMode>
<BatchSize>1</BatchSize>
{testCaseFilter}
 </RunConfiguration>
{dataCollectorSettings}
</RunSettings>";
            _logger.LogTrace("VsTest run settings set to: {0}", runSettings);

            return runSettings;
        }

        private bool NeedCoverage() => _options.OptimizationMode.HasFlag(OptimizationModes.CoverageBasedTest) || _options.OptimizationMode.HasFlag(OptimizationModes.SkipUncoveredMutants);

        private IVsTestConsoleWrapper PrepareVsTestConsole()
        {
            if (_vsTestConsole != null)
            {
                try
                {
                    _vsTestConsole.EndSession();
                }
                catch { /*Ignore exception. vsTestConsole has been disposed outside of our control*/ }
                _vsTestConsole = null;
            }

            return new VsTestConsoleWrapper(_vsTestHelper.GetCurrentPlatformVsTestToolPath(), DetermineConsoleParameters());
        }

        private void InitializeVsTestConsole()
        {
            var testBinariesPaths = _projectInfo.TestProjectAnalyzerResults.Select(testProject => testProject.GetAssemblyPath()).ToList();
            var testBinariesLocations = new List<string>();
            _sources = new List<string>();

            foreach (var path in testBinariesPaths)
            {
                if (!_fileSystem.File.Exists(path))
                {
                    throw new GeneralStrykerException($"The test project binaries could not be found at {path}, exiting...");
                }

                testBinariesLocations.Add(Path.GetDirectoryName(path));
                _sources.Add(path);
            }

            try
            {
                // Set roll forward on no candidate fx so vstest console can start on incompatible dotnet core runtimes
                Environment.SetEnvironmentVariable("DOTNET_ROLL_FORWARD_ON_NO_CANDIDATE_FX", "2");
                _vsTestConsole.StartSession();
                _vsTestConsole.InitializeExtensions(testBinariesLocations);
            }
            catch (Exception e)
            {
                throw new GeneralStrykerException("Stryker failed to connect to vstest.console", e);
            }

            _vsTests = DiscoverTests(null).Item1;
        }

        #region IDisposable Support

        private void Dispose(bool disposing)
        {
            if (_disposedValue)
            {
                return;
            }

            if (disposing)
            {
                try
                {
                    _vsTestConsole.EndSession();
                }
                catch (Exception e)
                {
                    _logger.LogError($"Exception when disposing {RunnerId}: {0}", e);
                }
                if (_ownHelper)
                {
                    _vsTestHelper.Cleanup();
                }
            }

            _disposedValue = true;
        }

        ~VsTestRunner()
        {
            Dispose(true);
        }

        public void Dispose()
        {
            Dispose(true);
            GC.SuppressFinalize(this);
        }
        #endregion
    }
}<|MERGE_RESOLUTION|>--- conflicted
+++ resolved
@@ -73,16 +73,11 @@
             InitializeVsTestConsole();
         }
 
-<<<<<<< HEAD
-        private bool CantUseStrykerDataCollector() => _projectInfo.TestProjectAnalyzerResults.Select(x => x.GetTargetFrameworkAndVersion()).Any(t =>
-                                                                    t.Framework == Framework.DotNet && t.Version.Major < 2);
-=======
         private bool CantUseStrykerDataCollector()
         {
             return _projectInfo.TestProjectAnalyzerResults.Select(x => x.GetNuGetFramework()).Any(t =>
                 t.Framework == FrameworkConstants.FrameworkIdentifiers.NetCoreApp && t.Version.Major < 2);
         }
->>>>>>> 556e1aed
 
         public TestRunResult InitialTest()
         {
