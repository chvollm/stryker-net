--- conflicted
+++ resolved
@@ -100,11 +100,6 @@
             return BuildTestRunResult(testResults, int.MaxValue, false);
         }
 
-<<<<<<< HEAD
-        public TestRunResult RunAll(ITimeoutValueCalculator timeoutMs, Mutant activeMutant, TestUpdateHandler update) => TestMultipleMutants(timeoutMs, activeMutant == null ? null : new List<Mutant> { activeMutant }, update);
-
-=======
->>>>>>> 96afa2c7
         public TestRunResult TestMultipleMutants(ITimeoutValueCalculator timeoutCalc, IReadOnlyList<Mutant> mutants, TestUpdateHandler update)
         {
             var mutantTestsMap = new Dictionary<int, ITestGuids>();
@@ -549,12 +544,8 @@
             return runSettings;
         }
 
-<<<<<<< HEAD
-        private bool NeedCoverage() => _options.OptimizationMode.HasFlag(OptimizationModes.CoverageBasedTest) || _options.OptimizationMode.HasFlag(OptimizationModes.SkipUncoveredMutants);
-=======
         private bool NeedCoverage() => _options.OptimizationMode.HasFlag(OptimizationModes.CoverageBasedTest)
                                        || _options.OptimizationMode.HasFlag(OptimizationModes.SkipUncoveredMutants);
->>>>>>> 96afa2c7
 
         private void PrepareVsTestConsole()
         {
